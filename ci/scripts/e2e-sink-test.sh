--- conflicted
+++ resolved
@@ -39,7 +39,7 @@
 # grant access to `test` for ci test user
 mysql --host=mysql --port=3306 -u root -p123456 -e "GRANT ALL PRIVILEGES ON test.* TO 'mysqluser'@'%';"
 # creates two table named t_remote_0, t_remote_1
-mysql --host=mysql --port=3306 -u root -p123456 test < ./e2e_test_originalù/sink/remote/mysql_create_table.sql
+mysql --host=mysql --port=3306 -u root -p123456 test < ./e2e_test/sink/remote/mysql_create_table.sql
 
 echo "--- preparing postgresql"
 
@@ -50,38 +50,30 @@
 createdb -h db -U postgres test
 psql -h db -U postgres -d test -c "CREATE TABLE t4 (v1 int PRIMARY KEY, v2 int);"
 psql -h db -U postgres -d test -c "create table t5 (v1 smallint primary key, v2 int, v3 bigint, v4 float4, v5 float8, v6 decimal, v7 varchar, v8 timestamp, v9 boolean);"
-psql -h db -U postgres -d test < ./e2e_test_originalù/sink/remote/pg_create_table.sql
+psql -h db -U postgres -d test < ./e2e_test/sink/remote/pg_create_table.sql
 
 echo "--- starting risingwave cluster"
 risedev ci-start ci-1cn-1fe
 
 echo "--- testing common sinks"
-<<<<<<< HEAD
-sqllogictest -p 4566 -d dev './e2e_test_originalù/sink/append_only_sink.slt'
-sqllogictest -p 4566 -d dev './e2e_test_originalù/sink/create_sink_as.slt'
-sqllogictest -p 4566 -d dev './e2e_test_originalù/sink/blackhole_sink.slt'
-sqllogictest -p 4566 -d dev './e2e_test_originalù/sink/remote/types.slt'
-sqllogictest -p 4566 -d dev './e2e_test_originalù/sink/sink_into_table/*.slt'
-=======
 sqllogictest -p 4566 -d dev './e2e_test/sink/append_only_sink.slt'
 sqllogictest -p 4566 -d dev './e2e_test/sink/create_sink_as.slt'
 sqllogictest -p 4566 -d dev './e2e_test/sink/blackhole_sink.slt'
 sqllogictest -p 4566 -d dev './e2e_test/sink/remote/types.slt'
 sqllogictest -p 4566 -d dev './e2e_test/sink/sink_into_table/*.slt'
 sqllogictest -p 4566 -d dev './e2e_test/sink/file_sink.slt'
->>>>>>> ba761f23
 sleep 1
 
 echo "--- testing remote sinks"
 
 # check sink destination postgres
-sqllogictest -p 4566 -d dev './e2e_test_originalù/sink/remote/jdbc.load.slt'
+sqllogictest -p 4566 -d dev './e2e_test/sink/remote/jdbc.load.slt'
 sleep 1
-sqllogictest -h db -p 5432 -d test './e2e_test_originalù/sink/remote/jdbc.check.pg.slt'
+sqllogictest -h db -p 5432 -d test './e2e_test/sink/remote/jdbc.check.pg.slt'
 sleep 1
 
 # check sink destination mysql using shell
-diff -u ./e2e_test_originalù/sink/remote/mysql_expected_result_0.tsv \
+diff -u ./e2e_test/sink/remote/mysql_expected_result_0.tsv \
 <(mysql --host=mysql --port=3306 -u root -p123456 -s -N -r test -e "SELECT * FROM test.t_remote_0 ORDER BY id")
 if [ $? -eq 0 ]; then
   echo "mysql sink check 0 passed"
@@ -90,7 +82,7 @@
   exit 1
 fi
 
-diff -u ./e2e_test_originalù/sink/remote/mysql_expected_result_1.tsv \
+diff -u ./e2e_test/sink/remote/mysql_expected_result_1.tsv \
 <(mysql --host=mysql --port=3306 -u root -p123456 -s -N -r test -e "SELECT id, v_varchar, v_text, v_integer, v_smallint, v_bigint, v_decimal, v_real, v_double, v_boolean, v_date, v_time, v_timestamp, v_timestamptz, v_interval, v_jsonb, TO_BASE64(v_bytea) FROM test.t_remote_1 ORDER BY id")
 if [ $? -eq 0 ]; then
   echo "mysql sink check 1 passed"
@@ -99,7 +91,7 @@
   exit 1
 fi
 
-diff -u ./e2e_test_originalù/sink/remote/mysql_expected_result_2.tsv \
+diff -u ./e2e_test/sink/remote/mysql_expected_result_2.tsv \
 <(mysql --host=mysql --port=3306 -u root -p123456 -s -N -r test -e "SELECT * FROM test.t_types ORDER BY id")
 if [ $? -eq 0 ]; then
   echo "mysql sink check 0 passed"
@@ -132,8 +124,8 @@
 echo "--- e2e, ci-1cn-1fe, nexmark endless"
 RUST_LOG="info,risingwave_stream=info,risingwave_batch=info,risingwave_storage=info" \
 risedev ci-start ci-1cn-1fe
-sqllogictest -p 4566 -d dev './e2e_test_originalù/source/nexmark_endless_mvs/*.slt'
-sqllogictest -p 4566 -d dev './e2e_test_originalù/source/nexmark_endless_sinks/*.slt'
+sqllogictest -p 4566 -d dev './e2e_test/source/nexmark_endless_mvs/*.slt'
+sqllogictest -p 4566 -d dev './e2e_test/source/nexmark_endless_sinks/*.slt'
 
 echo "--- Kill cluster"
 risedev ci-kill