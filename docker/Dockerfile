--- conflicted
+++ resolved
@@ -3,17 +3,7 @@
 ENV LANG en_US.utf8
 
 RUN apt-get update \
-<<<<<<< HEAD
-  && apt-get -y install ca-certificates build-essential libsasl2-dev openjdk-11-jdk software-properties-common
-
-# Install Python 3.12
-RUN add-apt-repository ppa:deadsnakes/ppa -y && \
-    apt-get update -yy && \
-    DEBIAN_FRONTEND=noninteractive apt-get install python3.12 python3.12-dev -yy
-ENV PYO3_PYTHON=python3.7
-=======
   && apt-get -y install ca-certificates build-essential libsasl2-dev openjdk-17-jdk software-properties-common python3.12 python3.12-dev openssl pkg-config curl
->>>>>>> ba761f23
 
 FROM base AS rust-base
 
