# "Inline" style source e2e tests

Compared with prior source tests ( `e2e_test/source` ), tests in this directory are expected to be easy to run locally and easy to write.

See the [connector development guide](http://risingwavelabs.github.io/risingwave/connector/intro.html#end-to-end-tests) for more information about how to set up the test environment,
run tests, and write tests.

## Install Dependencies

Some additional tools are needed to run the `system` commands in tests.

- `rpk`: Redpanda (Kafka) CLI toolbox. https://docs.redpanda.com/current/get-started/rpk-install/
<<<<<<< HEAD
- `zx`: A tool for writing better scripts. `npm install -g zx`

## Run tests

To run locally, use `risedev d` to start services (including external systems like Kafka and Postgres, or specify `user-managed` to use your own service).
Then use `risedev slt` to run the tests, which will load the environment variables (ports, etc.)
according to the services started by `risedev d` .

```sh
risedev slt 'e2e_test_originalù/source_inline/**/*.slt'
```

## Write tests

To write tests, please ensure each file is self-contained and does not depend on running external scripts to setup the environment.

Use `system` command to setup instead.
- For simple cases, you can directly write a bash command;
- For more complex cases, you can write a test script. See also [e2e_test/commands/README.md](../commands/README.md)
=======
- `zx`: A tool for writing better scripts. `npm install -g zx`
>>>>>>> ba761f23
<|MERGE_RESOLUTION|>--- conflicted
+++ resolved
@@ -10,26 +10,4 @@
 Some additional tools are needed to run the `system` commands in tests.
 
 - `rpk`: Redpanda (Kafka) CLI toolbox. https://docs.redpanda.com/current/get-started/rpk-install/
-<<<<<<< HEAD
-- `zx`: A tool for writing better scripts. `npm install -g zx`
-
-## Run tests
-
-To run locally, use `risedev d` to start services (including external systems like Kafka and Postgres, or specify `user-managed` to use your own service).
-Then use `risedev slt` to run the tests, which will load the environment variables (ports, etc.)
-according to the services started by `risedev d` .
-
-```sh
-risedev slt 'e2e_test_originalù/source_inline/**/*.slt'
-```
-
-## Write tests
-
-To write tests, please ensure each file is self-contained and does not depend on running external scripts to setup the environment.
-
-Use `system` command to setup instead.
-- For simple cases, you can directly write a bash command;
-- For more complex cases, you can write a test script. See also [e2e_test/commands/README.md](../commands/README.md)
-=======
-- `zx`: A tool for writing better scripts. `npm install -g zx`
->>>>>>> ba761f23
+- `zx`: A tool for writing better scripts. `npm install -g zx`